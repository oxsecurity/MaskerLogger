"""
Init file for oxformatter package.
"""
<<<<<<< HEAD
from maskerlogger.masker_formatter import MaskerFormatter, MaskerFormatterJson # noqa
__version__ = '0.2.4'
=======
from maskerlogger.masker_formatter import MaskerFormatter # noqa
__version__ = '0.3.0'
>>>>>>> 53f73ff3
<|MERGE_RESOLUTION|>--- conflicted
+++ resolved
@@ -1,10 +1,5 @@
 """
 Init file for oxformatter package.
 """
-<<<<<<< HEAD
 from maskerlogger.masker_formatter import MaskerFormatter, MaskerFormatterJson # noqa
-__version__ = '0.2.4'
-=======
-from maskerlogger.masker_formatter import MaskerFormatter # noqa
-__version__ = '0.3.0'
->>>>>>> 53f73ff3
+__version__ = '0.3.0'